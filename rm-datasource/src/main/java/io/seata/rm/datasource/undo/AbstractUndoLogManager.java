--- conflicted
+++ resolved
@@ -381,14 +381,9 @@
 
     /**
      * insert uodo log when global finished
-<<<<<<< HEAD
-     * @param xid  the xid
-     * @param branchId the branchId
-=======
      *
      * @param xid           the xid
      * @param branchId      the branchId
->>>>>>> 258760b5
      * @param undoLogParser the undoLogParse
      * @param conn          sql connection
      * @throws SQLException
@@ -398,16 +393,10 @@
 
     /**
      * insert uodo log when normal
-<<<<<<< HEAD
-     * @param xid  the xid
-     * @param branchId the branchId
-     * @param rollbackCtx the rollbackContext
-=======
      *
      * @param xid            the xid
      * @param branchId       the branchId
      * @param rollbackCtx    the rollbackContext
->>>>>>> 258760b5
      * @param undoLogContent the undoLogContent
      * @param conn           sql connection
      * @throws SQLException
